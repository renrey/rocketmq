/*
 * Licensed to the Apache Software Foundation (ASF) under one or more
 * contributor license agreements.  See the NOTICE file distributed with
 * this work for additional information regarding copyright ownership.
 * The ASF licenses this file to You under the Apache License, Version 2.0
 * (the "License"); you may not use this file except in compliance with
 * the License.  You may obtain a copy of the License at
 *
 *     http://www.apache.org/licenses/LICENSE-2.0
 *
 * Unless required by applicable law or agreed to in writing, software
 * distributed under the License is distributed on an "AS IS" BASIS,
 * WITHOUT WARRANTIES OR CONDITIONS OF ANY KIND, either express or implied.
 * See the License for the specific language governing permissions and
 * limitations under the License.
 */
package org.apache.rocketmq.broker;

import java.io.IOException;
import java.net.InetSocketAddress;
import java.util.ArrayList;
import java.util.Iterator;
import java.util.List;
import java.util.Map;
import java.util.concurrent.BlockingQueue;
import java.util.concurrent.ConcurrentHashMap;
import java.util.concurrent.ConcurrentMap;
import java.util.concurrent.ExecutorService;
import java.util.concurrent.Executors;
import java.util.concurrent.Future;
import java.util.concurrent.LinkedBlockingQueue;
import java.util.concurrent.ScheduledExecutorService;
import java.util.concurrent.ThreadPoolExecutor;
import java.util.concurrent.TimeUnit;
import org.apache.rocketmq.broker.client.ClientHousekeepingService;
import org.apache.rocketmq.broker.client.ConsumerIdsChangeListener;
import org.apache.rocketmq.broker.client.ConsumerManager;
import org.apache.rocketmq.broker.client.DefaultConsumerIdsChangeListener;
import org.apache.rocketmq.broker.client.ProducerManager;
import org.apache.rocketmq.broker.client.net.Broker2Client;
import org.apache.rocketmq.broker.client.rebalance.RebalanceLockManager;
import org.apache.rocketmq.broker.dledger.DLedgerRoleChangeHandler;
import org.apache.rocketmq.broker.filter.CommitLogDispatcherCalcBitMap;
import org.apache.rocketmq.broker.filter.ConsumerFilterManager;
import org.apache.rocketmq.broker.filtersrv.FilterServerManager;
import org.apache.rocketmq.broker.latency.BrokerFastFailure;
import org.apache.rocketmq.broker.latency.BrokerFixedThreadPoolExecutor;
import org.apache.rocketmq.broker.longpolling.NotifyMessageArrivingListener;
import org.apache.rocketmq.broker.longpolling.PullRequestHoldService;
import org.apache.rocketmq.broker.mqtrace.ConsumeMessageHook;
import org.apache.rocketmq.broker.mqtrace.SendMessageHook;
import org.apache.rocketmq.broker.offset.ConsumerOffsetManager;
import org.apache.rocketmq.broker.out.BrokerOuterAPI;
import org.apache.rocketmq.broker.plugin.MessageStoreFactory;
import org.apache.rocketmq.broker.plugin.MessageStorePluginContext;
import org.apache.rocketmq.broker.processor.AdminBrokerProcessor;
import org.apache.rocketmq.broker.processor.ClientManageProcessor;
import org.apache.rocketmq.broker.processor.ConsumerManageProcessor;
import org.apache.rocketmq.broker.processor.EndTransactionProcessor;
import org.apache.rocketmq.broker.processor.PullMessageProcessor;
import org.apache.rocketmq.broker.processor.QueryMessageProcessor;
import org.apache.rocketmq.broker.processor.SendMessageProcessor;
import org.apache.rocketmq.broker.processor.SnodePullMessageProcessor;
import org.apache.rocketmq.broker.slave.SlaveSynchronize;
import org.apache.rocketmq.broker.subscription.SubscriptionGroupManager;
import org.apache.rocketmq.broker.topic.TopicConfigManager;
import org.apache.rocketmq.broker.transaction.AbstractTransactionalMessageCheckListener;
import org.apache.rocketmq.broker.transaction.TransactionalMessageCheckService;
import org.apache.rocketmq.broker.transaction.TransactionalMessageService;
import org.apache.rocketmq.broker.transaction.queue.DefaultTransactionalMessageCheckListener;
import org.apache.rocketmq.broker.transaction.queue.TransactionalMessageBridge;
import org.apache.rocketmq.broker.transaction.queue.TransactionalMessageServiceImpl;
import org.apache.rocketmq.common.BrokerConfig;
import org.apache.rocketmq.common.Configuration;
import org.apache.rocketmq.common.DataVersion;
import org.apache.rocketmq.common.ThreadFactoryImpl;
import org.apache.rocketmq.common.TopicConfig;
import org.apache.rocketmq.common.UtilAll;
import org.apache.rocketmq.common.constant.LoggerName;
import org.apache.rocketmq.common.constant.PermName;
import org.apache.rocketmq.common.namesrv.RegisterBrokerResult;
import org.apache.rocketmq.common.protocol.RequestCode;
import org.apache.rocketmq.common.protocol.body.TopicConfigSerializeWrapper;
import org.apache.rocketmq.common.stats.MomentStatsItem;
import org.apache.rocketmq.logging.InternalLogger;
import org.apache.rocketmq.logging.InternalLoggerFactory;
import org.apache.rocketmq.remoting.ClientConfig;
import org.apache.rocketmq.remoting.RPCHook;
import org.apache.rocketmq.remoting.RemotingServer;
import org.apache.rocketmq.remoting.RemotingServerFactory;
import org.apache.rocketmq.remoting.RequestProcessor;
import org.apache.rocketmq.remoting.ServerConfig;
import org.apache.rocketmq.remoting.common.TlsMode;
import org.apache.rocketmq.remoting.netty.RequestTask;
import org.apache.rocketmq.remoting.netty.TlsSystemConfig;
import org.apache.rocketmq.remoting.transport.rocketmq.NettyRemotingServer;
import org.apache.rocketmq.remoting.util.ServiceProvider;
import org.apache.rocketmq.srvutil.FileWatchService;
import org.apache.rocketmq.store.DefaultMessageStore;
import org.apache.rocketmq.store.MessageArrivingListener;
import org.apache.rocketmq.store.MessageStore;
import org.apache.rocketmq.store.config.BrokerRole;
import org.apache.rocketmq.store.config.MessageStoreConfig;
import org.apache.rocketmq.store.dledger.DLedgerCommitLog;
import org.apache.rocketmq.store.stats.BrokerStats;
import org.apache.rocketmq.store.stats.BrokerStatsManager;

public class BrokerController {
    private static final InternalLogger log = InternalLoggerFactory.getLogger(LoggerName.BROKER_LOGGER_NAME);
    private static final InternalLogger LOG_PROTECTION = InternalLoggerFactory.getLogger(LoggerName.PROTECTION_LOGGER_NAME);
    private static final InternalLogger LOG_WATER_MARK = InternalLoggerFactory.getLogger(LoggerName.WATER_MARK_LOGGER_NAME);
    private final BrokerConfig brokerConfig;
    private final ServerConfig nettyServerConfig;
    private final ClientConfig nettyClientConfig;
    private final MessageStoreConfig messageStoreConfig;
    private final ConsumerOffsetManager consumerOffsetManager;
    private final ConsumerManager consumerManager;
    private final ConsumerFilterManager consumerFilterManager;
    private final ProducerManager producerManager;
    private final ClientHousekeepingService clientHousekeepingService;
    private final PullMessageProcessor pullMessageProcessor;
    private final SnodePullMessageProcessor snodePullMessageProcessor;
    private final PullRequestHoldService pullRequestHoldService;
    private final MessageArrivingListener messageArrivingListener;
    private final Broker2Client broker2Client;
    private final SubscriptionGroupManager subscriptionGroupManager;
    private final ConsumerIdsChangeListener consumerIdsChangeListener;
    private final RebalanceLockManager rebalanceLockManager = new RebalanceLockManager();
    private final BrokerOuterAPI brokerOuterAPI;
    private final ScheduledExecutorService scheduledExecutorService = Executors.newSingleThreadScheduledExecutor(new ThreadFactoryImpl(
        "BrokerControllerScheduledThread"));
    private final SlaveSynchronize slaveSynchronize;
    private final BlockingQueue<Runnable> sendThreadPoolQueue;
    private final BlockingQueue<Runnable> pullThreadPoolQueue;
    private final BlockingQueue<Runnable> queryThreadPoolQueue;
    private final BlockingQueue<Runnable> clientManagerThreadPoolQueue;
    private final BlockingQueue<Runnable> heartbeatThreadPoolQueue;
    private final BlockingQueue<Runnable> consumerManagerThreadPoolQueue;
    private final BlockingQueue<Runnable> endTransactionThreadPoolQueue;
    private final FilterServerManager filterServerManager;
    private final BrokerStatsManager brokerStatsManager;
    private final List<SendMessageHook> sendMessageHookList = new ArrayList<SendMessageHook>();
    private final List<ConsumeMessageHook> consumeMessageHookList = new ArrayList<ConsumeMessageHook>();
    private MessageStore messageStore;
    private RemotingServer remotingServer;
    private RemotingServer fastRemotingServer;
    private TopicConfigManager topicConfigManager;
    private ExecutorService sendMessageExecutor;
    private ExecutorService pullMessageExecutor;
    private ExecutorService queryMessageExecutor;
    private ExecutorService adminBrokerExecutor;
    private ExecutorService clientManageExecutor;
    private ExecutorService heartbeatExecutor;
    private ExecutorService consumerManageExecutor;
    private ExecutorService endTransactionExecutor;
    private boolean updateMasterHAServerAddrPeriodically = false;
    private BrokerStats brokerStats;
    private InetSocketAddress storeHost;
    private BrokerFastFailure brokerFastFailure;
    private Configuration configuration;
    private FileWatchService fileWatchService;
    private TransactionalMessageCheckService transactionalMessageCheckService;
    private TransactionalMessageService transactionalMessageService;
    private AbstractTransactionalMessageCheckListener transactionalMessageCheckListener;
    private Future<?> slaveSyncFuture;

    public BrokerController(
        final BrokerConfig brokerConfig,
        final ServerConfig nettyServerConfig,
        final ClientConfig nettyClientConfig,
        final MessageStoreConfig messageStoreConfig
    ) {
        this.brokerConfig = brokerConfig;
        this.nettyServerConfig = nettyServerConfig;
        this.nettyClientConfig = nettyClientConfig;
        this.messageStoreConfig = messageStoreConfig;
        this.consumerOffsetManager = new ConsumerOffsetManager(this);
        this.topicConfigManager = new TopicConfigManager(this);
        this.pullMessageProcessor = new PullMessageProcessor(this);
        this.pullRequestHoldService = new PullRequestHoldService(this);
        this.messageArrivingListener = new NotifyMessageArrivingListener(this.pullRequestHoldService);
        this.consumerIdsChangeListener = new DefaultConsumerIdsChangeListener(this);
        this.consumerManager = new ConsumerManager(this.consumerIdsChangeListener);
        this.consumerFilterManager = new ConsumerFilterManager(this);
        this.producerManager = new ProducerManager();
        this.clientHousekeepingService = new ClientHousekeepingService(this);
        this.broker2Client = new Broker2Client(this);
        this.subscriptionGroupManager = new SubscriptionGroupManager(this);
        this.brokerOuterAPI = new BrokerOuterAPI(nettyClientConfig);
        this.filterServerManager = new FilterServerManager(this);

        this.slaveSynchronize = new SlaveSynchronize(this);
        this.snodePullMessageProcessor = new SnodePullMessageProcessor(this);
        this.sendThreadPoolQueue = new LinkedBlockingQueue<Runnable>(this.brokerConfig.getSendThreadPoolQueueCapacity());
        this.pullThreadPoolQueue = new LinkedBlockingQueue<Runnable>(this.brokerConfig.getPullThreadPoolQueueCapacity());
        this.queryThreadPoolQueue = new LinkedBlockingQueue<Runnable>(this.brokerConfig.getQueryThreadPoolQueueCapacity());
        this.clientManagerThreadPoolQueue = new LinkedBlockingQueue<Runnable>(this.brokerConfig.getClientManagerThreadPoolQueueCapacity());
        this.consumerManagerThreadPoolQueue = new LinkedBlockingQueue<Runnable>(this.brokerConfig.getConsumerManagerThreadPoolQueueCapacity());
        this.heartbeatThreadPoolQueue = new LinkedBlockingQueue<Runnable>(this.brokerConfig.getHeartbeatThreadPoolQueueCapacity());
        this.endTransactionThreadPoolQueue = new LinkedBlockingQueue<Runnable>(this.brokerConfig.getEndTransactionPoolQueueCapacity());

        this.brokerStatsManager = new BrokerStatsManager(this.brokerConfig.getBrokerClusterName());
        this.setStoreHost(new InetSocketAddress(this.getBrokerConfig().getBrokerIP1(), this.getNettyServerConfig().getListenPort()));

        this.brokerFastFailure = new BrokerFastFailure(this);
        this.configuration = new Configuration(
            log,
            BrokerPathConfigHelper.getBrokerConfigPath(),
            this.brokerConfig, this.nettyServerConfig, this.nettyClientConfig, this.messageStoreConfig
        );
    }

    public BrokerConfig getBrokerConfig() {
        return brokerConfig;
    }

    public ServerConfig getNettyServerConfig() {
        return nettyServerConfig;
    }

    public BlockingQueue<Runnable> getPullThreadPoolQueue() {
        return pullThreadPoolQueue;
    }

    public BlockingQueue<Runnable> getQueryThreadPoolQueue() {
        return queryThreadPoolQueue;
    }

    public boolean initialize() throws CloneNotSupportedException {
        boolean result = this.topicConfigManager.load();

        result = result && this.consumerOffsetManager.load();
        result = result && this.subscriptionGroupManager.load();
        result = result && this.consumerFilterManager.load();

        if (result) {
            try {
                this.messageStore =
                    new DefaultMessageStore(this.messageStoreConfig, this.brokerStatsManager, this.messageArrivingListener,
                        this.brokerConfig);
                if (messageStoreConfig.isEnableDLegerCommitLog()) {
                    DLedgerRoleChangeHandler roleChangeHandler = new DLedgerRoleChangeHandler(this, (DefaultMessageStore) messageStore);
                    ((DLedgerCommitLog) ((DefaultMessageStore) messageStore).getCommitLog()).getdLedgerServer().getdLedgerLeaderElector().addRoleChangeHandler(roleChangeHandler);
                }
                this.brokerStats = new BrokerStats((DefaultMessageStore) this.messageStore);
                //load plugin
                MessageStorePluginContext context = new MessageStorePluginContext(messageStoreConfig, brokerStatsManager, messageArrivingListener, brokerConfig);
                this.messageStore = MessageStoreFactory.build(context, this.messageStore);
                this.messageStore.getDispatcherList().addFirst(new CommitLogDispatcherCalcBitMap(this.brokerConfig, this.consumerFilterManager));
            } catch (IOException e) {
                result = false;
                log.error("Failed to initialize", e);
            }
        }

        result = result && this.messageStore.load();

        if (result) {
            this.remotingServer = RemotingServerFactory.getInstance().createRemotingServer().init(this.nettyServerConfig, this.clientHousekeepingService);
            ServerConfig fastConfig = (ServerConfig) this.nettyServerConfig.clone();
            fastConfig.setListenPort(nettyServerConfig.getListenPort() - 2);
            this.fastRemotingServer = RemotingServerFactory.getInstance().createRemotingServer().init(fastConfig, this.clientHousekeepingService);

            this.sendMessageExecutor = new BrokerFixedThreadPoolExecutor(
                this.brokerConfig.getSendMessageThreadPoolNums(),
                this.brokerConfig.getSendMessageThreadPoolNums(),
                1000 * 60,
                TimeUnit.MILLISECONDS,
                this.sendThreadPoolQueue,
                new ThreadFactoryImpl("SendMessageThread_"));

            this.pullMessageExecutor = new BrokerFixedThreadPoolExecutor(
                this.brokerConfig.getPullMessageThreadPoolNums(),
                this.brokerConfig.getPullMessageThreadPoolNums(),
                1000 * 60,
                TimeUnit.MILLISECONDS,
                this.pullThreadPoolQueue,
                new ThreadFactoryImpl("PullMessageThread_"));

            this.queryMessageExecutor = new BrokerFixedThreadPoolExecutor(
                this.brokerConfig.getQueryMessageThreadPoolNums(),
                this.brokerConfig.getQueryMessageThreadPoolNums(),
                1000 * 60,
                TimeUnit.MILLISECONDS,
                this.queryThreadPoolQueue,
                new ThreadFactoryImpl("QueryMessageThread_"));

            this.adminBrokerExecutor =
                Executors.newFixedThreadPool(this.brokerConfig.getAdminBrokerThreadPoolNums(), new ThreadFactoryImpl(
                    "AdminBrokerThread_"));

            this.clientManageExecutor = new ThreadPoolExecutor(
                this.brokerConfig.getClientManageThreadPoolNums(),
                this.brokerConfig.getClientManageThreadPoolNums(),
                1000 * 60,
                TimeUnit.MILLISECONDS,
                this.clientManagerThreadPoolQueue,
                new ThreadFactoryImpl("ClientManageThread_"));

            this.heartbeatExecutor = new BrokerFixedThreadPoolExecutor(
                this.brokerConfig.getHeartbeatThreadPoolNums(),
                this.brokerConfig.getHeartbeatThreadPoolNums(),
                1000 * 60,
                TimeUnit.MILLISECONDS,
                this.heartbeatThreadPoolQueue,
                new ThreadFactoryImpl("HeartbeatThread_", true));

            this.endTransactionExecutor = new BrokerFixedThreadPoolExecutor(
                this.brokerConfig.getEndTransactionThreadPoolNums(),
                this.brokerConfig.getEndTransactionThreadPoolNums(),
                1000 * 60,
                TimeUnit.MILLISECONDS,
                this.endTransactionThreadPoolQueue,
                new ThreadFactoryImpl("EndTransactionThread_"));

            this.consumerManageExecutor =
                Executors.newFixedThreadPool(this.brokerConfig.getConsumerManageThreadPoolNums(), new ThreadFactoryImpl(
                    "ConsumerManageThread_"));

            this.registerProcessor();

            final long initialDelay = UtilAll.computNextMorningTimeMillis() - System.currentTimeMillis();
            final long period = 1000 * 60 * 60 * 24;
            this.scheduledExecutorService.scheduleAtFixedRate(new Runnable() {
                @Override
                public void run() {
                    try {
                        BrokerController.this.getBrokerStats().record();
                    } catch (Throwable e) {
                        log.error("schedule record error.", e);
                    }
                }
            }, initialDelay, period, TimeUnit.MILLISECONDS);

            this.scheduledExecutorService.scheduleAtFixedRate(new Runnable() {
                @Override
                public void run() {
                    try {
                        BrokerController.this.consumerOffsetManager.persist();
                    } catch (Throwable e) {
                        log.error("schedule persist consumerOffset error.", e);
                    }
                }
            }, 1000 * 10, this.brokerConfig.getFlushConsumerOffsetInterval(), TimeUnit.MILLISECONDS);

            this.scheduledExecutorService.scheduleAtFixedRate(new Runnable() {
                @Override
                public void run() {
                    try {
                        BrokerController.this.consumerFilterManager.persist();
                    } catch (Throwable e) {
                        log.error("schedule persist consumer filter error.", e);
                    }
                }
            }, 1000 * 10, 1000 * 10, TimeUnit.MILLISECONDS);

            this.scheduledExecutorService.scheduleAtFixedRate(new Runnable() {
                @Override
                public void run() {
                    try {
                        BrokerController.this.protectBroker();
                    } catch (Throwable e) {
                        log.error("protectBroker error.", e);
                    }
                }
            }, 3, 3, TimeUnit.MINUTES);

            this.scheduledExecutorService.scheduleAtFixedRate(new Runnable() {
                @Override
                public void run() {
                    try {
                        BrokerController.this.printWaterMark();
                    } catch (Throwable e) {
                        log.error("printWaterMark error.", e);
                    }
                }
            }, 10, 1, TimeUnit.SECONDS);

            this.scheduledExecutorService.scheduleAtFixedRate(new Runnable() {

                @Override
                public void run() {
                    try {
                        log.info("dispatch behind commit log {} bytes", BrokerController.this.getMessageStore().dispatchBehindBytes());
                    } catch (Throwable e) {
                        log.error("schedule dispatchBehindBytes error.", e);
                    }
                }
            }, 1000 * 10, 1000 * 60, TimeUnit.MILLISECONDS);

            if (this.brokerConfig.getNamesrvAddr() != null) {
                this.brokerOuterAPI.updateNameServerAddressList(this.brokerConfig.getNamesrvAddr());
                log.info("Set user specified name server address: {}", this.brokerConfig.getNamesrvAddr());
            } else if (this.brokerConfig.isFetchNamesrvAddrByAddressServer()) {
                this.scheduledExecutorService.scheduleAtFixedRate(new Runnable() {

                    @Override
                    public void run() {
                        try {
                            BrokerController.this.brokerOuterAPI.fetchNameServerAddr();
                        } catch (Throwable e) {
                            log.error("ScheduledTask fetchNameServerAddr exception", e);
                        }
                    }
                }, 1000 * 10, 1000 * 60 * 2, TimeUnit.MILLISECONDS);
            }

            if (!messageStoreConfig.isEnableDLegerCommitLog()) {
                if (BrokerRole.SLAVE == this.messageStoreConfig.getBrokerRole()) {
                    if (this.messageStoreConfig.getHaMasterAddress() != null && this.messageStoreConfig.getHaMasterAddress().length() >= 6) {
                        this.messageStore.updateHaMasterAddress(this.messageStoreConfig.getHaMasterAddress());
                        this.updateMasterHAServerAddrPeriodically = false;
                    } else {
                        this.updateMasterHAServerAddrPeriodically = true;
                    }
                } else {
                    this.scheduledExecutorService.scheduleAtFixedRate(new Runnable() {
                        @Override
                        public void run() {
                            try {
                                BrokerController.this.printMasterAndSlaveDiff();
                            } catch (Throwable e) {
                                log.error("schedule printMasterAndSlaveDiff error.", e);
                            }
                        }
                    }, 1000 * 10, 1000 * 60, TimeUnit.MILLISECONDS);
                }
            }

            if (TlsSystemConfig.tlsMode != TlsMode.DISABLED) {
                // Register a listener to reload SslContext
                try {
                    fileWatchService = new FileWatchService(
                        new String[] {
                            TlsSystemConfig.tlsServerCertPath,
                            TlsSystemConfig.tlsServerKeyPath,
                            TlsSystemConfig.tlsServerTrustCertPath
                        },
                        new FileWatchService.Listener() {
                            boolean certChanged, keyChanged = false;

                            @Override
                            public void onChanged(String path) {
                                if (path.equals(TlsSystemConfig.tlsServerTrustCertPath)) {
                                    log.info("The trust certificate changed, reload the ssl context");
                                    reloadServerSslContext();
                                }
                                if (path.equals(TlsSystemConfig.tlsServerCertPath)) {
                                    certChanged = true;
                                }
                                if (path.equals(TlsSystemConfig.tlsServerKeyPath)) {
                                    keyChanged = true;
                                }
                                if (certChanged && keyChanged) {
                                    log.info("The certificate and private key changed, reload the ssl context");
                                    certChanged = keyChanged = false;
                                    reloadServerSslContext();
                                }
                            }

                            private void reloadServerSslContext() {
                                ((NettyRemotingServer) remotingServer).loadSslContext();
                                ((NettyRemotingServer) fastRemotingServer).loadSslContext();
                            }
                        });
                } catch (Exception e) {
                    log.warn("FileWatchService created error, can't load the certificate dynamically");
                }
            }
            initialTransaction();
        }
        return result;
    }

    private void initialTransaction() {
        this.transactionalMessageService = ServiceProvider.loadClass(ServiceProvider.TRANSACTION_SERVICE_ID, TransactionalMessageService.class);
        if (null == this.transactionalMessageService) {
            this.transactionalMessageService = new TransactionalMessageServiceImpl(new TransactionalMessageBridge(this, this.getMessageStore()));
            log.warn("Load default transaction message hook service: {}", TransactionalMessageServiceImpl.class.getSimpleName());
        }
        this.transactionalMessageCheckListener = ServiceProvider.loadClass(ServiceProvider.TRANSACTION_LISTENER_ID, AbstractTransactionalMessageCheckListener.class);
        if (null == this.transactionalMessageCheckListener) {
            this.transactionalMessageCheckListener = new DefaultTransactionalMessageCheckListener();
            log.warn("Load default discard message hook service: {}", DefaultTransactionalMessageCheckListener.class.getSimpleName());
        }
        this.transactionalMessageCheckListener.setBrokerController(this);
        this.transactionalMessageCheckService = new TransactionalMessageCheckService(this);
    }

<<<<<<< HEAD
    private void initialAcl() {
        if (!this.brokerConfig.isAclEnable()) {
            log.info("The broker dose not enable acl");
            return;
        }

        List<AccessValidator> accessValidators = ServiceProvider.loadServiceList(ServiceProvider.ACL_VALIDATOR_ID, AccessValidator.class);
        if (accessValidators == null || accessValidators.isEmpty()) {
            log.info("The broker dose not load the AccessValidator");
            return;
        }

//        for (AccessValidator accessValidator : accessValidators) {
//            final AccessValidator validator = accessValidator;
//            this.registerServerRPCHook(new Interceptor() {
//
//                @Override public String interceptorName() {
//                    return "aclInterceptor";
//                }
//
//                @Override public void beforeRequest(RequestContext requestContext) {
//
//                    validator.validate(validator.parse(requestContext.getRequest(), requestContext.getRemotingChannel().remoteAddress().toString()));
//
//                }
//
//                @Override public void afterRequest(ResponseContext responseContext) {
//
//                }
//
//                @Override public void onException(ExceptionContext exceptionContext) {
//
//                }
//
//            });
//        }
    }

//    private void initialRpcHooks() {
//
//        List<RPCHook> rpcHooks = ServiceProvider.loadServiceList(ServiceProvider.RPC_HOOK_ID, RPCHook.class);
//        if (rpcHooks == null || rpcHooks.isEmpty()) {
//            return;
//        }
//        for (RPCHook rpcHook : rpcHooks) {
//            this.remotingServer.registerServerRPCHook(rpcHook);
//        }
//    }

//    registerInterceoptorGroup()

=======
>>>>>>> e7b71078
    public void registerProcessor() {
        /**
         * SendMessageProcessor
         */
        SendMessageProcessor sendProcessor = new SendMessageProcessor(this);
        sendProcessor.registerSendMessageHook(sendMessageHookList);
        sendProcessor.registerConsumeMessageHook(consumeMessageHookList);

        this.remotingServer.registerProcessor(RequestCode.SEND_MESSAGE, sendProcessor, this.sendMessageExecutor);
        this.remotingServer.registerProcessor(RequestCode.SEND_MESSAGE_V2, sendProcessor, this.sendMessageExecutor);
        this.remotingServer.registerProcessor(RequestCode.SEND_BATCH_MESSAGE, sendProcessor, this.sendMessageExecutor);
        this.remotingServer.registerProcessor(RequestCode.CONSUMER_SEND_MSG_BACK, sendProcessor, this.sendMessageExecutor);
        this.fastRemotingServer.registerProcessor(RequestCode.SEND_MESSAGE, sendProcessor, this.sendMessageExecutor);
        this.fastRemotingServer.registerProcessor(RequestCode.SEND_MESSAGE_V2, sendProcessor, this.sendMessageExecutor);
        this.fastRemotingServer.registerProcessor(RequestCode.SEND_BATCH_MESSAGE, sendProcessor, this.sendMessageExecutor);
        this.fastRemotingServer.registerProcessor(RequestCode.CONSUMER_SEND_MSG_BACK, sendProcessor, this.sendMessageExecutor);
        /**
         * PullMessageProcessor
         */
        this.remotingServer.registerProcessor(RequestCode.PULL_MESSAGE, this.pullMessageProcessor, this.pullMessageExecutor);
        this.pullMessageProcessor.registerConsumeMessageHook(consumeMessageHookList);
        this.remotingServer.registerProcessor(RequestCode.SNODE_PULL_MESSAGE, this.snodePullMessageProcessor, pullMessageExecutor);
        this.snodePullMessageProcessor.registerConsumeMessageHook(consumeMessageHookList);
        /**
         * QueryMessageProcessor
         */
        RequestProcessor queryProcessor = new QueryMessageProcessor(this);
        this.remotingServer.registerProcessor(RequestCode.QUERY_MESSAGE, queryProcessor, this.queryMessageExecutor);
        this.remotingServer.registerProcessor(RequestCode.VIEW_MESSAGE_BY_ID, queryProcessor, this.queryMessageExecutor);

        this.fastRemotingServer.registerProcessor(RequestCode.QUERY_MESSAGE, queryProcessor, this.queryMessageExecutor);
        this.fastRemotingServer.registerProcessor(RequestCode.VIEW_MESSAGE_BY_ID, queryProcessor, this.queryMessageExecutor);

        /**
         * ClientManageProcessor
         */
        ClientManageProcessor clientProcessor = new ClientManageProcessor(this);
        this.remotingServer.registerProcessor(RequestCode.HEART_BEAT, clientProcessor, this.heartbeatExecutor);
        this.remotingServer.registerProcessor(RequestCode.UNREGISTER_CLIENT, clientProcessor, this.clientManageExecutor);
        this.remotingServer.registerProcessor(RequestCode.CHECK_CLIENT_CONFIG, clientProcessor, this.clientManageExecutor);
        this.remotingServer.registerProcessor(RequestCode.CREATE_RETRY_TOPIC, clientProcessor, this.clientManageExecutor);

        this.fastRemotingServer.registerProcessor(RequestCode.HEART_BEAT, clientProcessor, this.heartbeatExecutor);
        this.fastRemotingServer.registerProcessor(RequestCode.UNREGISTER_CLIENT, clientProcessor, this.clientManageExecutor);
        this.fastRemotingServer.registerProcessor(RequestCode.CHECK_CLIENT_CONFIG, clientProcessor, this.clientManageExecutor);
        this.fastRemotingServer.registerProcessor(RequestCode.CREATE_RETRY_TOPIC, clientProcessor, this.clientManageExecutor);

        /**
         * ConsumerManageProcessor
         */
        ConsumerManageProcessor consumerManageProcessor = new ConsumerManageProcessor(this);
        this.remotingServer.registerProcessor(RequestCode.GET_CONSUMER_LIST_BY_GROUP, consumerManageProcessor, this.consumerManageExecutor);
        this.remotingServer.registerProcessor(RequestCode.UPDATE_CONSUMER_OFFSET, consumerManageProcessor, this.consumerManageExecutor);
        this.remotingServer.registerProcessor(RequestCode.QUERY_CONSUMER_OFFSET, consumerManageProcessor, this.consumerManageExecutor);

        this.fastRemotingServer.registerProcessor(RequestCode.GET_CONSUMER_LIST_BY_GROUP, consumerManageProcessor, this.consumerManageExecutor);
        this.fastRemotingServer.registerProcessor(RequestCode.UPDATE_CONSUMER_OFFSET, consumerManageProcessor, this.consumerManageExecutor);
        this.fastRemotingServer.registerProcessor(RequestCode.QUERY_CONSUMER_OFFSET, consumerManageProcessor, this.consumerManageExecutor);

        /**
         * EndTransactionProcessor
         */
        this.remotingServer.registerProcessor(RequestCode.END_TRANSACTION, new EndTransactionProcessor(this), this.endTransactionExecutor);
        this.fastRemotingServer.registerProcessor(RequestCode.END_TRANSACTION, new EndTransactionProcessor(this), this.endTransactionExecutor);

        /**
         * Default
         */
        AdminBrokerProcessor adminProcessor = new AdminBrokerProcessor(this);
        this.remotingServer.registerDefaultProcessor(adminProcessor, this.adminBrokerExecutor);
        this.fastRemotingServer.registerDefaultProcessor(adminProcessor, this.adminBrokerExecutor);
    }

    public BrokerStats getBrokerStats() {
        return brokerStats;
    }

    public void setBrokerStats(BrokerStats brokerStats) {
        this.brokerStats = brokerStats;
    }

    public void protectBroker() {
        if (this.brokerConfig.isDisableConsumeIfConsumerReadSlowly()) {
            final Iterator<Map.Entry<String, MomentStatsItem>> it = this.brokerStatsManager.getMomentStatsItemSetFallSize().getStatsItemTable().entrySet().iterator();
            while (it.hasNext()) {
                final Map.Entry<String, MomentStatsItem> next = it.next();
                final long fallBehindBytes = next.getValue().getValue().get();
                if (fallBehindBytes > this.brokerConfig.getConsumerFallbehindThreshold()) {
                    final String[] split = next.getValue().getStatsKey().split("@");
                    final String group = split[2];
                    LOG_PROTECTION.info("[PROTECT_BROKER] the consumer[{}] consume slowly, {} bytes, disable it", group, fallBehindBytes);
                    this.subscriptionGroupManager.disableConsume(group);
                }
            }
        }
    }

    public long headSlowTimeMills(BlockingQueue<Runnable> q) {
        long slowTimeMills = 0;
        final Runnable peek = q.peek();
        if (peek != null) {
            RequestTask rt = BrokerFastFailure.castRunnable(peek);
            slowTimeMills = rt == null ? 0 : this.messageStore.now() - rt.getCreateTimestamp();
        }

        if (slowTimeMills < 0) {
            slowTimeMills = 0;
        }

        return slowTimeMills;
    }

    public long headSlowTimeMills4SendThreadPoolQueue() {
        return this.headSlowTimeMills(this.sendThreadPoolQueue);
    }

    public long headSlowTimeMills4PullThreadPoolQueue() {
        return this.headSlowTimeMills(this.pullThreadPoolQueue);
    }

    public long headSlowTimeMills4QueryThreadPoolQueue() {
        return this.headSlowTimeMills(this.queryThreadPoolQueue);
    }

    public long headSlowTimeMills4EndTransactionThreadPoolQueue() {
        return this.headSlowTimeMills(this.endTransactionThreadPoolQueue);
    }

    public void printWaterMark() {
        LOG_WATER_MARK.info("[WATERMARK] Send Queue Size: {} SlowTimeMills: {}", this.sendThreadPoolQueue.size(), headSlowTimeMills4SendThreadPoolQueue());
        LOG_WATER_MARK.info("[WATERMARK] Pull Queue Size: {} SlowTimeMills: {}", this.pullThreadPoolQueue.size(), headSlowTimeMills4PullThreadPoolQueue());
        LOG_WATER_MARK.info("[WATERMARK] Query Queue Size: {} SlowTimeMills: {}", this.queryThreadPoolQueue.size(), headSlowTimeMills4QueryThreadPoolQueue());
        LOG_WATER_MARK.info("[WATERMARK] Transaction Queue Size: {} SlowTimeMills: {}", this.endTransactionThreadPoolQueue.size(), headSlowTimeMills4EndTransactionThreadPoolQueue());
    }

    public MessageStore getMessageStore() {
        return messageStore;
    }

    public void setMessageStore(MessageStore messageStore) {
        this.messageStore = messageStore;
    }

    private void printMasterAndSlaveDiff() {
        long diff = this.messageStore.slaveFallBehindMuch();

        // XXX: warn and notify me
        log.info("Slave fall behind master: {} bytes", diff);
    }

    public Broker2Client getBroker2Client() {
        return broker2Client;
    }

    public ConsumerManager getConsumerManager() {
        return consumerManager;
    }

    public ConsumerFilterManager getConsumerFilterManager() {
        return consumerFilterManager;
    }

    public ConsumerOffsetManager getConsumerOffsetManager() {
        return consumerOffsetManager;
    }

    public MessageStoreConfig getMessageStoreConfig() {
        return messageStoreConfig;
    }

    public ProducerManager getProducerManager() {
        return producerManager;
    }

    public void setFastRemotingServer(RemotingServer fastRemotingServer) {
        this.fastRemotingServer = fastRemotingServer;
    }

    public PullMessageProcessor getPullMessageProcessor() {
        return pullMessageProcessor;
    }

    public SnodePullMessageProcessor getSnodePullMessageProcessor() {
        return snodePullMessageProcessor;
    }

    public PullRequestHoldService getPullRequestHoldService() {
        return pullRequestHoldService;
    }

    public SubscriptionGroupManager getSubscriptionGroupManager() {
        return subscriptionGroupManager;
    }

    public void shutdown() {
        if (this.brokerStatsManager != null) {
            this.brokerStatsManager.shutdown();
        }

        if (this.clientHousekeepingService != null) {
            this.clientHousekeepingService.shutdown();
        }

        if (this.pullRequestHoldService != null) {
            this.pullRequestHoldService.shutdown();
        }

        if (this.remotingServer != null) {
            this.remotingServer.shutdown();
        }

        if (this.fastRemotingServer != null) {
            this.fastRemotingServer.shutdown();
        }

        if (this.fileWatchService != null) {
            this.fileWatchService.shutdown();
        }

        if (this.messageStore != null) {
            this.messageStore.shutdown();
        }

        this.scheduledExecutorService.shutdown();
        try {
            this.scheduledExecutorService.awaitTermination(5000, TimeUnit.MILLISECONDS);
        } catch (InterruptedException e) {
        }

        this.unregisterBrokerAll();

        if (this.sendMessageExecutor != null) {
            this.sendMessageExecutor.shutdown();
        }

        if (this.pullMessageExecutor != null) {
            this.pullMessageExecutor.shutdown();
        }

        if (this.adminBrokerExecutor != null) {
            this.adminBrokerExecutor.shutdown();
        }

        if (this.brokerOuterAPI != null) {
            this.brokerOuterAPI.shutdown();
        }

        this.consumerOffsetManager.persist();

        if (this.filterServerManager != null) {
            this.filterServerManager.shutdown();
        }

        if (this.brokerFastFailure != null) {
            this.brokerFastFailure.shutdown();
        }

        if (this.consumerFilterManager != null) {
            this.consumerFilterManager.persist();
        }

        if (this.clientManageExecutor != null) {
            this.clientManageExecutor.shutdown();
        }

        if (this.queryMessageExecutor != null) {
            this.queryMessageExecutor.shutdown();
        }

        if (this.consumerManageExecutor != null) {
            this.consumerManageExecutor.shutdown();
        }

        if (this.fileWatchService != null) {
            this.fileWatchService.shutdown();
        }
        if (this.transactionalMessageCheckService != null) {
            this.transactionalMessageCheckService.shutdown(false);
        }

        if (this.endTransactionExecutor != null) {
            this.endTransactionExecutor.shutdown();
        }
    }

    private void unregisterBrokerAll() {
        this.brokerOuterAPI.unregisterBrokerAll(
            this.brokerConfig.getBrokerClusterName(),
            this.getBrokerAddr(),
            this.brokerConfig.getBrokerName(),
            this.brokerConfig.getBrokerId());
    }

    public String getBrokerAddr() {
        return this.brokerConfig.getBrokerIP1() + ":" + this.nettyServerConfig.getListenPort();
    }

    public void start() throws Exception {
        if (this.messageStore != null) {
            this.messageStore.start();
        }

        if (this.remotingServer != null) {
            this.remotingServer.start();
        }

        if (this.fastRemotingServer != null) {
            this.fastRemotingServer.start();
        }

        if (this.fileWatchService != null) {
            this.fileWatchService.start();
        }

        if (this.brokerOuterAPI != null) {
            this.brokerOuterAPI.start();
        }

        if (this.pullRequestHoldService != null) {
            this.pullRequestHoldService.start();
        }

        if (this.clientHousekeepingService != null) {
            this.clientHousekeepingService.start();
        }

        if (this.filterServerManager != null) {
            this.filterServerManager.start();
        }

        if (!messageStoreConfig.isEnableDLegerCommitLog()) {
            startProcessorByHa(messageStoreConfig.getBrokerRole());
            handleSlaveSynchronize(messageStoreConfig.getBrokerRole());
        }

        this.registerBrokerAll(true, false, true);

        this.scheduledExecutorService.scheduleAtFixedRate(new Runnable() {

            @Override
            public void run() {
                try {
                    BrokerController.this.registerBrokerAll(true, false, brokerConfig.isForceRegister());
                } catch (Throwable e) {
                    log.error("registerBrokerAll Exception", e);
                }
            }
        }, 1000 * 10, Math.max(10000, Math.min(brokerConfig.getRegisterNameServerPeriod(), 60000)), TimeUnit.MILLISECONDS);

        if (this.brokerStatsManager != null) {
            this.brokerStatsManager.start();
        }

        if (this.brokerFastFailure != null) {
            this.brokerFastFailure.start();
        }

    }

    public synchronized void registerIncrementBrokerData(TopicConfig topicConfig, DataVersion dataVersion) {
        TopicConfig registerTopicConfig = topicConfig;
        if (!PermName.isWriteable(this.getBrokerConfig().getBrokerPermission())
            || !PermName.isReadable(this.getBrokerConfig().getBrokerPermission())) {
            registerTopicConfig =
                new TopicConfig(topicConfig.getTopicName(), topicConfig.getReadQueueNums(), topicConfig.getWriteQueueNums(),
                    this.brokerConfig.getBrokerPermission());
        }

        ConcurrentMap<String, TopicConfig> topicConfigTable = new ConcurrentHashMap<String, TopicConfig>();
        topicConfigTable.put(topicConfig.getTopicName(), registerTopicConfig);
        TopicConfigSerializeWrapper topicConfigSerializeWrapper = new TopicConfigSerializeWrapper();
        topicConfigSerializeWrapper.setDataVersion(dataVersion);
        topicConfigSerializeWrapper.setTopicConfigTable(topicConfigTable);

        doRegisterBrokerAll(true, false, topicConfigSerializeWrapper);
    }

    public synchronized void registerBrokerAll(final boolean checkOrderConfig, boolean oneway, boolean forceRegister) {
        TopicConfigSerializeWrapper topicConfigWrapper = this.getTopicConfigManager().buildTopicConfigSerializeWrapper();

        if (!PermName.isWriteable(this.getBrokerConfig().getBrokerPermission())
            || !PermName.isReadable(this.getBrokerConfig().getBrokerPermission())) {
            ConcurrentHashMap<String, TopicConfig> topicConfigTable = new ConcurrentHashMap<String, TopicConfig>();
            for (TopicConfig topicConfig : topicConfigWrapper.getTopicConfigTable().values()) {
                TopicConfig tmp =
                    new TopicConfig(topicConfig.getTopicName(), topicConfig.getReadQueueNums(), topicConfig.getWriteQueueNums(),
                        this.brokerConfig.getBrokerPermission());
                topicConfigTable.put(topicConfig.getTopicName(), tmp);
            }
            topicConfigWrapper.setTopicConfigTable(topicConfigTable);
        }

        if (forceRegister || needRegister(this.brokerConfig.getBrokerClusterName(),
            this.getBrokerAddr(),
            this.brokerConfig.getBrokerName(),
            this.brokerConfig.getBrokerId(),
            this.brokerConfig.getRegisterBrokerTimeoutMills())) {
            doRegisterBrokerAll(checkOrderConfig, oneway, topicConfigWrapper);
        }
    }

    private void doRegisterBrokerAll(boolean checkOrderConfig, boolean oneway,
        TopicConfigSerializeWrapper topicConfigWrapper) {
        List<RegisterBrokerResult> registerBrokerResultList = this.brokerOuterAPI.registerBrokerAll(
            this.brokerConfig.getBrokerClusterName(),
            this.getBrokerAddr(),
            this.brokerConfig.getBrokerName(),
            this.brokerConfig.getBrokerId(),
            this.getHAServerAddr(),
            topicConfigWrapper,
            this.filterServerManager.buildNewFilterServerList(),
            oneway,
            this.brokerConfig.getRegisterBrokerTimeoutMills(),
            this.brokerConfig.isCompressedRegister());

        if (registerBrokerResultList.size() > 0) {
            RegisterBrokerResult registerBrokerResult = registerBrokerResultList.get(0);
            if (registerBrokerResult != null) {
                if (this.updateMasterHAServerAddrPeriodically && registerBrokerResult.getHaServerAddr() != null) {
                    this.messageStore.updateHaMasterAddress(registerBrokerResult.getHaServerAddr());
                }

                this.slaveSynchronize.setMasterAddr(registerBrokerResult.getMasterAddr());

                if (checkOrderConfig) {
                    this.getTopicConfigManager().updateOrderTopicConfig(registerBrokerResult.getKvTable());
                }
            }
        }
    }

    private boolean needRegister(final String clusterName,
        final String brokerAddr,
        final String brokerName,
        final long brokerId,
        final int timeoutMills) {

        TopicConfigSerializeWrapper topicConfigWrapper = this.getTopicConfigManager().buildTopicConfigSerializeWrapper();
        List<Boolean> changeList = brokerOuterAPI.needRegister(clusterName, brokerAddr, brokerName, brokerId, topicConfigWrapper, timeoutMills);
        boolean needRegister = false;
        for (Boolean changed : changeList) {
            if (changed) {
                needRegister = true;
                break;
            }
        }
        return needRegister;
    }

    public TopicConfigManager getTopicConfigManager() {
        return topicConfigManager;
    }

    public void setTopicConfigManager(TopicConfigManager topicConfigManager) {
        this.topicConfigManager = topicConfigManager;
    }

    public String getHAServerAddr() {
        return this.brokerConfig.getBrokerIP2() + ":" + this.messageStoreConfig.getHaListenPort();
    }

    public RebalanceLockManager getRebalanceLockManager() {
        return rebalanceLockManager;
    }

    public SlaveSynchronize getSlaveSynchronize() {
        return slaveSynchronize;
    }

    public ExecutorService getPullMessageExecutor() {
        return pullMessageExecutor;
    }

    public void setPullMessageExecutor(ExecutorService pullMessageExecutor) {
        this.pullMessageExecutor = pullMessageExecutor;
    }

    public BlockingQueue<Runnable> getSendThreadPoolQueue() {
        return sendThreadPoolQueue;
    }

    public FilterServerManager getFilterServerManager() {
        return filterServerManager;
    }

    public BrokerStatsManager getBrokerStatsManager() {
        return brokerStatsManager;
    }

    public List<SendMessageHook> getSendMessageHookList() {
        return sendMessageHookList;
    }

    public void registerSendMessageHook(final SendMessageHook hook) {
        this.sendMessageHookList.add(hook);
        log.info("register SendMessageHook Hook, {}", hook.hookName());
    }

    public List<ConsumeMessageHook> getConsumeMessageHookList() {
        return consumeMessageHookList;
    }

    public void registerConsumeMessageHook(final ConsumeMessageHook hook) {
        this.consumeMessageHookList.add(hook);
        log.info("register ConsumeMessageHook Hook, {}", hook.hookName());
    }

//    public void registerServerRPCHook(RPCHook rpcHook) {
////        getRemotingServer().registerRPCHook(rpcHook);
////        this.fastRemotingServer.registerRPCHook(rpcHook);
////    }

    public RemotingServer getRemotingServer() {
        return remotingServer;
    }

    public void setRemotingServer(RemotingServer remotingServer) {
        this.remotingServer = remotingServer;
    }

    public void registerClientRPCHook(RPCHook rpcHook) {
        this.getBrokerOuterAPI().registerRPCHook(rpcHook);
    }

    public BrokerOuterAPI getBrokerOuterAPI() {
        return brokerOuterAPI;
    }

    public InetSocketAddress getStoreHost() {
        return storeHost;
    }

    public void setStoreHost(InetSocketAddress storeHost) {
        this.storeHost = storeHost;
    }

    public Configuration getConfiguration() {
        return this.configuration;
    }

    public BlockingQueue<Runnable> getHeartbeatThreadPoolQueue() {
        return heartbeatThreadPoolQueue;
    }

    public TransactionalMessageCheckService getTransactionalMessageCheckService() {
        return transactionalMessageCheckService;
    }

    public void setTransactionalMessageCheckService(
        TransactionalMessageCheckService transactionalMessageCheckService) {
        this.transactionalMessageCheckService = transactionalMessageCheckService;
    }

    public TransactionalMessageService getTransactionalMessageService() {
        return transactionalMessageService;
    }

    public void setTransactionalMessageService(TransactionalMessageService transactionalMessageService) {
        this.transactionalMessageService = transactionalMessageService;
    }

    public AbstractTransactionalMessageCheckListener getTransactionalMessageCheckListener() {
        return transactionalMessageCheckListener;
    }

    public void setTransactionalMessageCheckListener(
        AbstractTransactionalMessageCheckListener transactionalMessageCheckListener) {
        this.transactionalMessageCheckListener = transactionalMessageCheckListener;
    }

    public BlockingQueue<Runnable> getEndTransactionThreadPoolQueue() {
        return endTransactionThreadPoolQueue;

    }

    private void handleSlaveSynchronize(BrokerRole role) {
        if (role == BrokerRole.SLAVE) {
            if (null != slaveSyncFuture) {
                slaveSyncFuture.cancel(false);
            }
            this.slaveSynchronize.setMasterAddr(null);
            slaveSyncFuture = this.scheduledExecutorService.scheduleAtFixedRate(new Runnable() {
                @Override
                public void run() {
                    try {
                        BrokerController.this.slaveSynchronize.syncAll();
                    } catch (Throwable e) {
                        log.error("ScheduledTask SlaveSynchronize syncAll error.", e);
                    }
                }
            }, 1000 * 3, 1000 * 10, TimeUnit.MILLISECONDS);
        } else {
            //handle the slave synchronise
            if (null != slaveSyncFuture) {
                slaveSyncFuture.cancel(false);
            }
            this.slaveSynchronize.setMasterAddr(null);
        }
    }

    public void changeToSlave(int brokerId) {
        log.info("Begin to change to slave brokerName={} brokerId={}", brokerConfig.getBrokerName(), brokerId);

        //change the role
        brokerConfig.setBrokerId(brokerId == 0 ? 1 : brokerId); //TO DO check
        messageStoreConfig.setBrokerRole(BrokerRole.SLAVE);

        //handle the scheduled service
        try {
            this.messageStore.handleScheduleMessageService(BrokerRole.SLAVE);
        } catch (Throwable t) {
            log.error("[MONITOR] handleScheduleMessageService failed when changing to slave", t);
        }

        //handle the transactional service
        try {
            this.shutdownProcessorByHa();
        } catch (Throwable t) {
            log.error("[MONITOR] shutdownProcessorByHa failed when changing to slave", t);
        }

        //handle the slave synchronise
        handleSlaveSynchronize(BrokerRole.SLAVE);

        try {
            this.registerBrokerAll(true, true, brokerConfig.isForceRegister());
        } catch (Throwable ignored) {

        }
        log.info("Finish to change to slave brokerName={} brokerId={}", brokerConfig.getBrokerName(), brokerId);
    }

    public void changeToMaster(BrokerRole role) {
        if (role == BrokerRole.SLAVE) {
            return;
        }
        log.info("Begin to change to master brokerName={}", brokerConfig.getBrokerName());

        //handle the slave synchronise
        handleSlaveSynchronize(role);

        //handle the scheduled service
        try {
            this.messageStore.handleScheduleMessageService(role);
        } catch (Throwable t) {
            log.error("[MONITOR] handleScheduleMessageService failed when changing to master", t);
        }

        //handle the transactional service
        try {
            this.startProcessorByHa(BrokerRole.SYNC_MASTER);
        } catch (Throwable t) {
            log.error("[MONITOR] startProcessorByHa failed when changing to master", t);
        }

        //if the operations above are totally successful, we change to master
        brokerConfig.setBrokerId(0); //TO DO check
        messageStoreConfig.setBrokerRole(role);

        try {
            this.registerBrokerAll(true, true, brokerConfig.isForceRegister());
        } catch (Throwable ignored) {

        }
        log.info("Finish to change to master brokerName={}", brokerConfig.getBrokerName());
    }

    private void startProcessorByHa(BrokerRole role) {
        if (BrokerRole.SLAVE != role) {
            if (this.transactionalMessageCheckService != null) {
                this.transactionalMessageCheckService.start();
            }
        }
    }

    private void shutdownProcessorByHa() {
        if (this.transactionalMessageCheckService != null) {
            this.transactionalMessageCheckService.shutdown(true);
        }
    }

}<|MERGE_RESOLUTION|>--- conflicted
+++ resolved
@@ -32,6 +32,7 @@
 import java.util.concurrent.ScheduledExecutorService;
 import java.util.concurrent.ThreadPoolExecutor;
 import java.util.concurrent.TimeUnit;
+import org.apache.rocketmq.acl.AccessValidator;
 import org.apache.rocketmq.broker.client.ClientHousekeepingService;
 import org.apache.rocketmq.broker.client.ConsumerIdsChangeListener;
 import org.apache.rocketmq.broker.client.ConsumerManager;
@@ -487,7 +488,6 @@
         this.transactionalMessageCheckService = new TransactionalMessageCheckService(this);
     }
 
-<<<<<<< HEAD
     private void initialAcl() {
         if (!this.brokerConfig.isAclEnable()) {
             log.info("The broker dose not enable acl");
@@ -539,8 +539,6 @@
 
 //    registerInterceoptorGroup()
 
-=======
->>>>>>> e7b71078
     public void registerProcessor() {
         /**
          * SendMessageProcessor
