/*
 * Licensed to the Apache Software Foundation (ASF) under one or more
 * contributor license agreements.  See the NOTICE file distributed with
 * this work for additional information regarding copyright ownership.
 * The ASF licenses this file to You under the Apache License, Version 2.0
 * (the "License"); you may not use this file except in compliance with
 * the License.  You may obtain a copy of the License at
 *
 *     http://www.apache.org/licenses/LICENSE-2.0
 *
 * Unless required by applicable law or agreed to in writing, software
 * distributed under the License is distributed on an "AS IS" BASIS,
 * WITHOUT WARRANTIES OR CONDITIONS OF ANY KIND, either express or implied.
 * See the License for the specific language governing permissions and
 * limitations under the License.
 */
package org.apache.rocketmq.namesrv.processor;

import com.alibaba.fastjson.serializer.SerializerFeature;
import io.netty.channel.ChannelHandlerContext;
import java.io.UnsupportedEncodingException;
import java.util.Properties;
import java.util.List;
import java.util.concurrent.atomic.AtomicLong;
import org.apache.rocketmq.common.DataVersion;
import org.apache.rocketmq.common.MQVersion;
import org.apache.rocketmq.common.MQVersion.Version;
import org.apache.rocketmq.common.MixAll;
import org.apache.rocketmq.common.UtilAll;
import org.apache.rocketmq.common.constant.LoggerName;
import org.apache.rocketmq.common.protocol.body.BrokerMemberGroup;
import org.apache.rocketmq.common.protocol.body.GetBrokerMemberGroupResponseBody;
import org.apache.rocketmq.common.protocol.body.GetRemoteClientConfigBody;
import org.apache.rocketmq.common.protocol.body.TopicList;
import org.apache.rocketmq.common.protocol.header.GetBrokerMemberGroupRequestHeader;
import org.apache.rocketmq.common.protocol.header.namesrv.AddWritePermOfBrokerRequestHeader;
import org.apache.rocketmq.common.protocol.header.namesrv.AddWritePermOfBrokerResponseHeader;
import org.apache.rocketmq.common.protocol.header.namesrv.BrokerHeartbeatRequestHeader;
import org.apache.rocketmq.common.protocol.header.namesrv.RegisterTopicRequestHeader;
import org.apache.rocketmq.logging.InternalLogger;
import org.apache.rocketmq.logging.InternalLoggerFactory;
import org.apache.rocketmq.common.namesrv.NamesrvUtil;
import org.apache.rocketmq.common.namesrv.RegisterBrokerResult;
import org.apache.rocketmq.common.protocol.RequestCode;
import org.apache.rocketmq.common.protocol.ResponseCode;
import org.apache.rocketmq.common.protocol.body.RegisterBrokerBody;
import org.apache.rocketmq.common.protocol.body.TopicConfigSerializeWrapper;
import org.apache.rocketmq.common.protocol.header.GetTopicsByClusterRequestHeader;
import org.apache.rocketmq.common.protocol.header.namesrv.DeleteKVConfigRequestHeader;
import org.apache.rocketmq.common.protocol.header.namesrv.DeleteTopicFromNamesrvRequestHeader;
import org.apache.rocketmq.common.protocol.header.namesrv.GetKVConfigRequestHeader;
import org.apache.rocketmq.common.protocol.header.namesrv.GetKVConfigResponseHeader;
import org.apache.rocketmq.common.protocol.header.namesrv.GetKVListByNamespaceRequestHeader;
import org.apache.rocketmq.common.protocol.header.namesrv.PutKVConfigRequestHeader;
import org.apache.rocketmq.common.protocol.header.namesrv.QueryDataVersionRequestHeader;
import org.apache.rocketmq.common.protocol.header.namesrv.QueryDataVersionResponseHeader;
import org.apache.rocketmq.common.protocol.header.namesrv.RegisterBrokerRequestHeader;
import org.apache.rocketmq.common.protocol.header.namesrv.RegisterBrokerResponseHeader;
import org.apache.rocketmq.common.protocol.header.namesrv.UnRegisterBrokerRequestHeader;
import org.apache.rocketmq.common.protocol.header.namesrv.WipeWritePermOfBrokerRequestHeader;
import org.apache.rocketmq.common.protocol.header.namesrv.WipeWritePermOfBrokerResponseHeader;
import org.apache.rocketmq.common.protocol.route.TopicRouteData;
import org.apache.rocketmq.namesrv.NamesrvController;
import org.apache.rocketmq.remoting.common.RemotingHelper;
import org.apache.rocketmq.remoting.exception.RemotingCommandException;
import org.apache.rocketmq.remoting.netty.NettyRequestProcessor;
import org.apache.rocketmq.remoting.protocol.RemotingCommand;
<<<<<<< HEAD
import org.apache.rocketmq.remoting.protocol.RemotingSerializable;
=======
import org.apache.rocketmq.remoting.protocol.RemotingSysResponseCode;
>>>>>>> ef37465e

public class DefaultRequestProcessor implements NettyRequestProcessor {
    private static InternalLogger log = InternalLoggerFactory.getLogger(LoggerName.NAMESRV_LOGGER_NAME);

    protected final NamesrvController namesrvController;

    public DefaultRequestProcessor(NamesrvController namesrvController) {
        this.namesrvController = namesrvController;
    }

    @Override
    public RemotingCommand processRequest(ChannelHandlerContext ctx,
        RemotingCommand request) throws RemotingCommandException {

        if (ctx != null) {
            log.debug("receive request, {} {} {}",
                request.getCode(),
                RemotingHelper.parseChannelRemoteAddr(ctx.channel()),
                request);
        }

        switch (request.getCode()) {
            case RequestCode.PUT_KV_CONFIG:
                return this.putKVConfig(ctx, request);
            case RequestCode.GET_KV_CONFIG:
                return this.getKVConfig(ctx, request);
            case RequestCode.DELETE_KV_CONFIG:
                return this.deleteKVConfig(ctx, request);
            case RequestCode.QUERY_DATA_VERSION:
                return this.queryBrokerTopicConfig(ctx, request);
            case RequestCode.REGISTER_BROKER:
                return this.registerBroker(ctx, request);
            case RequestCode.UNREGISTER_BROKER:
                return this.unregisterBroker(ctx, request);
            case RequestCode.BROKER_HEARTBEAT:
                return this.brokerHeartbeat(ctx, request);
            case RequestCode.GET_BROKER_MEMBER_GROUP:
                return this.getBrokerMemberGroup(ctx, request);
            case RequestCode.GET_BROKER_CLUSTER_INFO:
                return this.getBrokerClusterInfo(ctx, request);
            case RequestCode.WIPE_WRITE_PERM_OF_BROKER:
                return this.wipeWritePermOfBroker(ctx, request);
            case RequestCode.ADD_WRITE_PERM_OF_BROKER:
                return this.addWritePermOfBroker(ctx, request);
            case RequestCode.GET_ALL_TOPIC_LIST_FROM_NAMESERVER:
                return this.getAllTopicListFromNameserver(ctx, request);
            case RequestCode.DELETE_TOPIC_IN_NAMESRV:
                return this.deleteTopicInNamesrv(ctx, request);
            case RequestCode.REGISTER_TOPIC_IN_NAMESRV:
                return this.registerTopicToNamesrv(ctx, request);
            case RequestCode.GET_KVLIST_BY_NAMESPACE:
                return this.getKVListByNamespace(ctx, request);
            case RequestCode.GET_TOPICS_BY_CLUSTER:
                return this.getTopicsByCluster(ctx, request);
            case RequestCode.GET_SYSTEM_TOPIC_LIST_FROM_NS:
                return this.getSystemTopicListFromNs(ctx, request);
            case RequestCode.GET_UNIT_TOPIC_LIST:
                return this.getUnitTopicList(ctx, request);
            case RequestCode.GET_HAS_UNIT_SUB_TOPIC_LIST:
                return this.getHasUnitSubTopicList(ctx, request);
            case RequestCode.GET_HAS_UNIT_SUB_UNUNIT_TOPIC_LIST:
                return this.getHasUnitSubUnUnitTopicList(ctx, request);
            case RequestCode.UPDATE_NAMESRV_CONFIG:
                return this.updateConfig(ctx, request);
            case RequestCode.GET_NAMESRV_CONFIG:
                return this.getConfig(ctx, request);
            case RequestCode.GET_CLIENT_CONFIG:
                return this.getClientConfigs(ctx, request);
            default:
                String error = " request type " + request.getCode() + " not supported";
                return RemotingCommand.createResponseCommand(RemotingSysResponseCode.REQUEST_CODE_NOT_SUPPORTED, error);
        }
    }

    @Override public boolean rejectRequest() {
        return false;
    }

    public RemotingCommand putKVConfig(ChannelHandlerContext ctx,
        RemotingCommand request) throws RemotingCommandException {
        final RemotingCommand response = RemotingCommand.createResponseCommand(null);
        final PutKVConfigRequestHeader requestHeader =
            (PutKVConfigRequestHeader) request.decodeCommandCustomHeader(PutKVConfigRequestHeader.class);

        if (requestHeader.getNamespace() == null || requestHeader.getKey() == null) {
            response.setCode(ResponseCode.SYSTEM_ERROR);
            response.setRemark("namespace or key is null");
            return response;
        }
        this.namesrvController.getKvConfigManager().putKVConfig(
            requestHeader.getNamespace(),
            requestHeader.getKey(),
            requestHeader.getValue()
        );

        response.setCode(ResponseCode.SUCCESS);
        response.setRemark(null);
        return response;
    }

    public RemotingCommand getKVConfig(ChannelHandlerContext ctx,
        RemotingCommand request) throws RemotingCommandException {
        final RemotingCommand response = RemotingCommand.createResponseCommand(GetKVConfigResponseHeader.class);
        final GetKVConfigResponseHeader responseHeader = (GetKVConfigResponseHeader) response.readCustomHeader();
        final GetKVConfigRequestHeader requestHeader =
            (GetKVConfigRequestHeader) request.decodeCommandCustomHeader(GetKVConfigRequestHeader.class);

        String value = this.namesrvController.getKvConfigManager().getKVConfig(
            requestHeader.getNamespace(),
            requestHeader.getKey()
        );

        if (value != null) {
            responseHeader.setValue(value);
            response.setCode(ResponseCode.SUCCESS);
            response.setRemark(null);
            return response;
        }

        response.setCode(ResponseCode.QUERY_NOT_FOUND);
        response.setRemark("No config item, Namespace: " + requestHeader.getNamespace() + " Key: " + requestHeader.getKey());
        return response;
    }

    public RemotingCommand deleteKVConfig(ChannelHandlerContext ctx,
        RemotingCommand request) throws RemotingCommandException {
        final RemotingCommand response = RemotingCommand.createResponseCommand(null);
        final DeleteKVConfigRequestHeader requestHeader =
            (DeleteKVConfigRequestHeader) request.decodeCommandCustomHeader(DeleteKVConfigRequestHeader.class);

        this.namesrvController.getKvConfigManager().deleteKVConfig(
            requestHeader.getNamespace(),
            requestHeader.getKey()
        );

        response.setCode(ResponseCode.SUCCESS);
        response.setRemark(null);
        return response;
    }

    public RemotingCommand registerBroker(ChannelHandlerContext ctx,
        RemotingCommand request) throws RemotingCommandException {
        final RemotingCommand response = RemotingCommand.createResponseCommand(RegisterBrokerResponseHeader.class);
        final RegisterBrokerResponseHeader responseHeader = (RegisterBrokerResponseHeader) response.readCustomHeader();
        final RegisterBrokerRequestHeader requestHeader =
            (RegisterBrokerRequestHeader) request.decodeCommandCustomHeader(RegisterBrokerRequestHeader.class);

        if (!checksum(ctx, request, requestHeader)) {
            response.setCode(ResponseCode.SYSTEM_ERROR);
            response.setRemark("crc32 not match");
            return response;
        }

        TopicConfigSerializeWrapper topicConfigWrapper = null;
        List<String> filterServerList = null;

        Version brokerVersion = MQVersion.value2Version(request.getVersion());
        if (brokerVersion.ordinal() >= MQVersion.Version.V3_0_11.ordinal()) {
            final RegisterBrokerBody registerBrokerBody = extractRegisterBrokerBodyFromRequest(request, requestHeader);
            topicConfigWrapper = registerBrokerBody.getTopicConfigSerializeWrapper();
            filterServerList = registerBrokerBody.getFilterServerList();
        } else {
            // RegisterBrokerBody of old version only contains TopicConfig.
            topicConfigWrapper = extractRegisterTopicConfigFromRequest(request);
        }

        RegisterBrokerResult result = this.namesrvController.getRouteInfoManager().registerBroker(
            requestHeader.getClusterName(),
            requestHeader.getBrokerAddr(),
            requestHeader.getBrokerName(),
            requestHeader.getBrokerId(),
            requestHeader.getHaServerAddr(),
            requestHeader.getHeartbeatTimeoutMillis(),
            requestHeader.getEnableActingMaster(),
            topicConfigWrapper,
            filterServerList,
            ctx.channel()
        );

        responseHeader.setHaServerAddr(result.getHaServerAddr());
        responseHeader.setMasterAddr(result.getMasterAddr());

        if (this.namesrvController.getNamesrvConfig().isReturnOrderTopicConfigToBroker()) {
            byte[] jsonValue = this.namesrvController.getKvConfigManager().getKVListByNamespace(NamesrvUtil.NAMESPACE_ORDER_TOPIC_CONFIG);
            response.setBody(jsonValue);
        }

        response.setCode(ResponseCode.SUCCESS);
        response.setRemark(null);
        return response;
    }

    private TopicConfigSerializeWrapper extractRegisterTopicConfigFromRequest(final RemotingCommand request) {
        TopicConfigSerializeWrapper topicConfigWrapper;
        if (request.getBody() != null) {
            topicConfigWrapper = TopicConfigSerializeWrapper.decode(request.getBody(), TopicConfigSerializeWrapper.class);
        } else {
            topicConfigWrapper = new TopicConfigSerializeWrapper();
            topicConfigWrapper.getDataVersion().setCounter(new AtomicLong(0));
            topicConfigWrapper.getDataVersion().setTimestamp(0L);
            topicConfigWrapper.getDataVersion().setStateVersion(0L);
        }
        return topicConfigWrapper;
    }

    private RegisterBrokerBody extractRegisterBrokerBodyFromRequest(RemotingCommand request,
        RegisterBrokerRequestHeader requestHeader) throws RemotingCommandException {
        RegisterBrokerBody registerBrokerBody = new RegisterBrokerBody();

        if (request.getBody() != null) {
            try {
                registerBrokerBody = RegisterBrokerBody.decode(request.getBody(), requestHeader.isCompressed());
            } catch (Exception e) {
                throw new RemotingCommandException("Failed to decode RegisterBrokerBody", e);
            }
        } else {
            registerBrokerBody.getTopicConfigSerializeWrapper().getDataVersion().setCounter(new AtomicLong(0));
            registerBrokerBody.getTopicConfigSerializeWrapper().getDataVersion().setTimestamp(0L);
            registerBrokerBody.getTopicConfigSerializeWrapper().getDataVersion().setStateVersion(0L);
        }
        return registerBrokerBody;
    }

    private RemotingCommand getBrokerMemberGroup(ChannelHandlerContext ctx,
        RemotingCommand request) throws RemotingCommandException {
        GetBrokerMemberGroupRequestHeader requestHeader = (GetBrokerMemberGroupRequestHeader) request.decodeCommandCustomHeader(GetBrokerMemberGroupRequestHeader.class);

        BrokerMemberGroup memberGroup = this.namesrvController.getRouteInfoManager()
            .getBrokerMemberGroup(requestHeader.getClusterName(), requestHeader.getBrokerName());

        GetBrokerMemberGroupResponseBody responseBody = new GetBrokerMemberGroupResponseBody();
        responseBody.setBrokerMemberGroup(memberGroup);

        RemotingCommand response = RemotingCommand.createResponseCommand(null);
        response.setCode(ResponseCode.SUCCESS);
        response.setBody(responseBody.encode());
        return response;
    }

    private boolean checksum(ChannelHandlerContext ctx, RemotingCommand request,
        RegisterBrokerRequestHeader requestHeader) {
        if (requestHeader.getBodyCrc32() != 0) {
            final int crc32 = UtilAll.crc32(request.getBody());
            if (crc32 != requestHeader.getBodyCrc32()) {
                log.warn(String.format("receive registerBroker request,crc32 not match,from %s",
                    RemotingHelper.parseChannelRemoteAddr(ctx.channel())));
                return false;
            }
        }
        return true;
    }

    public RemotingCommand queryBrokerTopicConfig(ChannelHandlerContext ctx,
        RemotingCommand request) throws RemotingCommandException {
        final RemotingCommand response = RemotingCommand.createResponseCommand(QueryDataVersionResponseHeader.class);
        final QueryDataVersionResponseHeader responseHeader = (QueryDataVersionResponseHeader) response.readCustomHeader();
        final QueryDataVersionRequestHeader requestHeader =
            (QueryDataVersionRequestHeader) request.decodeCommandCustomHeader(QueryDataVersionRequestHeader.class);
        DataVersion dataVersion = DataVersion.decode(request.getBody(), DataVersion.class);
        String clusterName = requestHeader.getClusterName();
        String brokerAddr = requestHeader.getBrokerAddr();

        Boolean changed = this.namesrvController.getRouteInfoManager().isBrokerTopicConfigChanged(clusterName, brokerAddr, dataVersion);
        this.namesrvController.getRouteInfoManager().updateBrokerInfoUpdateTimestamp(clusterName, brokerAddr);

        DataVersion nameSeverDataVersion = this.namesrvController.getRouteInfoManager().queryBrokerTopicConfig(clusterName, brokerAddr);
        response.setCode(ResponseCode.SUCCESS);
        response.setRemark(null);

        if (nameSeverDataVersion != null) {
            response.setBody(nameSeverDataVersion.encode());
        }
        responseHeader.setChanged(changed);
        return response;
    }

    public RemotingCommand unregisterBroker(ChannelHandlerContext ctx,
        RemotingCommand request) throws RemotingCommandException {
        final RemotingCommand response = RemotingCommand.createResponseCommand(null);
        final UnRegisterBrokerRequestHeader requestHeader =
            (UnRegisterBrokerRequestHeader) request.decodeCommandCustomHeader(UnRegisterBrokerRequestHeader.class);

        if (!this.namesrvController.getRouteInfoManager().submitUnRegisterBrokerRequest(requestHeader)) {
            log.warn("Couldn't submit the unregister broker request to handler, broker info: {}", requestHeader);
        }

        response.setCode(ResponseCode.SUCCESS);
        response.setRemark(null);
        return response;
    }

    public RemotingCommand brokerHeartbeat(ChannelHandlerContext ctx,
        RemotingCommand request) throws RemotingCommandException {
        final RemotingCommand response = RemotingCommand.createResponseCommand(null);
        final BrokerHeartbeatRequestHeader requestHeader =
            (BrokerHeartbeatRequestHeader) request.decodeCommandCustomHeader(BrokerHeartbeatRequestHeader.class);

        this.namesrvController.getRouteInfoManager().updateBrokerInfoUpdateTimestamp(requestHeader.getClusterName(), requestHeader.getBrokerAddr());

<<<<<<< HEAD
        if (topicRouteData != null) {
            if (this.namesrvController.getNamesrvConfig().isOrderMessageEnable()) {
                String orderTopicConf =
                    this.namesrvController.getKvConfigManager().getKVConfig(NamesrvUtil.NAMESPACE_ORDER_TOPIC_CONFIG,
                        requestHeader.getTopic());
                topicRouteData.setOrderTopicConf(orderTopicConf);
            }

            byte[] content;
            Boolean standardJsonOnly = requestHeader.getAcceptStandardJsonOnly();
            if (request.getVersion() >= Version.V4_9_4.ordinal() || (null != standardJsonOnly && standardJsonOnly)) {
                content = topicRouteData.encode(SerializerFeature.BrowserCompatible,
                    SerializerFeature.QuoteFieldNames, SerializerFeature.SkipTransientField,
                    SerializerFeature.MapSortField);
            } else {
                content = RemotingSerializable.encode(topicRouteData);
            }

            response.setBody(content);
            response.setCode(ResponseCode.SUCCESS);
            response.setRemark(null);
            return response;
        }

        response.setCode(ResponseCode.TOPIC_NOT_EXIST);
        response.setRemark("No topic route info in name server for the topic: " + requestHeader.getTopic()
            + FAQUrl.suggestTodo(FAQUrl.APPLY_TOPIC_URL));
=======
        response.setCode(ResponseCode.SUCCESS);
        response.setRemark(null);
>>>>>>> ef37465e
        return response;
    }

    private RemotingCommand getBrokerClusterInfo(ChannelHandlerContext ctx, RemotingCommand request) {
        final RemotingCommand response = RemotingCommand.createResponseCommand(null);

        byte[] content = this.namesrvController.getRouteInfoManager().getAllClusterInfo().encode();
        response.setBody(content);

        response.setCode(ResponseCode.SUCCESS);
        response.setRemark(null);
        return response;
    }

    private RemotingCommand wipeWritePermOfBroker(ChannelHandlerContext ctx,
        RemotingCommand request) throws RemotingCommandException {
        final RemotingCommand response = RemotingCommand.createResponseCommand(WipeWritePermOfBrokerResponseHeader.class);
        final WipeWritePermOfBrokerResponseHeader responseHeader = (WipeWritePermOfBrokerResponseHeader) response.readCustomHeader();
        final WipeWritePermOfBrokerRequestHeader requestHeader =
            (WipeWritePermOfBrokerRequestHeader) request.decodeCommandCustomHeader(WipeWritePermOfBrokerRequestHeader.class);

        int wipeTopicCnt = this.namesrvController.getRouteInfoManager().wipeWritePermOfBrokerByLock(requestHeader.getBrokerName());

        if (ctx != null) {
            log.info("wipe write perm of broker[{}], client: {}, {}",
                requestHeader.getBrokerName(),
                RemotingHelper.parseChannelRemoteAddr(ctx.channel()),
                wipeTopicCnt);
        }

        responseHeader.setWipeTopicCount(wipeTopicCnt);
        response.setCode(ResponseCode.SUCCESS);
        response.setRemark(null);
        return response;
    }

    private RemotingCommand addWritePermOfBroker(ChannelHandlerContext ctx,
        RemotingCommand request) throws RemotingCommandException {
        final RemotingCommand response = RemotingCommand.createResponseCommand(AddWritePermOfBrokerResponseHeader.class);
        final AddWritePermOfBrokerResponseHeader responseHeader = (AddWritePermOfBrokerResponseHeader) response.readCustomHeader();
        final AddWritePermOfBrokerRequestHeader requestHeader = (AddWritePermOfBrokerRequestHeader) request.decodeCommandCustomHeader(AddWritePermOfBrokerRequestHeader.class);

        int addTopicCnt = this.namesrvController.getRouteInfoManager().addWritePermOfBrokerByLock(requestHeader.getBrokerName());

        log.info("add write perm of broker[{}], client: {}, {}",
            requestHeader.getBrokerName(),
            RemotingHelper.parseChannelRemoteAddr(ctx.channel()),
            addTopicCnt);

        responseHeader.setAddTopicCount(addTopicCnt);
        response.setCode(ResponseCode.SUCCESS);
        response.setRemark(null);
        return response;
    }

    private RemotingCommand getAllTopicListFromNameserver(ChannelHandlerContext ctx, RemotingCommand request) {
        final RemotingCommand response = RemotingCommand.createResponseCommand(null);
        boolean enableAllTopicList = namesrvController.getNamesrvConfig().isEnableAllTopicList();
        log.warn("getAllTopicListFromNameserver {} enable {}", ctx.channel().remoteAddress(), enableAllTopicList);
        if (enableAllTopicList) {
            byte[] body = this.namesrvController.getRouteInfoManager().getAllTopicList().encode();
            response.setBody(body);
            response.setCode(ResponseCode.SUCCESS);
            response.setRemark(null);
        } else {
            response.setCode(ResponseCode.SYSTEM_ERROR);
            response.setRemark("disable");
        }

        return response;
    }

    private RemotingCommand registerTopicToNamesrv(ChannelHandlerContext ctx,
        RemotingCommand request) throws RemotingCommandException {
        final RemotingCommand response = RemotingCommand.createResponseCommand(null);

        final RegisterTopicRequestHeader requestHeader =
            (RegisterTopicRequestHeader) request.decodeCommandCustomHeader(RegisterTopicRequestHeader.class);

        TopicRouteData topicRouteData = TopicRouteData.decode(request.getBody(), TopicRouteData.class);
        if (topicRouteData != null && topicRouteData.getQueueDatas() != null && !topicRouteData.getQueueDatas().isEmpty()) {
            this.namesrvController.getRouteInfoManager().registerTopic(requestHeader.getTopic(), topicRouteData.getQueueDatas());
        }

        response.setCode(ResponseCode.SUCCESS);
        response.setRemark(null);
        return response;
    }

    private RemotingCommand deleteTopicInNamesrv(ChannelHandlerContext ctx,
        RemotingCommand request) throws RemotingCommandException {
        final RemotingCommand response = RemotingCommand.createResponseCommand(null);
        final DeleteTopicFromNamesrvRequestHeader requestHeader =
            (DeleteTopicFromNamesrvRequestHeader) request.decodeCommandCustomHeader(DeleteTopicFromNamesrvRequestHeader.class);

        if (requestHeader.getClusterName() != null
            && !requestHeader.getClusterName().isEmpty()) {
            this.namesrvController.getRouteInfoManager().deleteTopic(requestHeader.getTopic(), requestHeader.getClusterName());
        } else {
            this.namesrvController.getRouteInfoManager().deleteTopic(requestHeader.getTopic());
        }

        response.setCode(ResponseCode.SUCCESS);
        response.setRemark(null);
        return response;
    }

    private RemotingCommand getKVListByNamespace(ChannelHandlerContext ctx,
        RemotingCommand request) throws RemotingCommandException {
        final RemotingCommand response = RemotingCommand.createResponseCommand(null);
        final GetKVListByNamespaceRequestHeader requestHeader =
            (GetKVListByNamespaceRequestHeader) request.decodeCommandCustomHeader(GetKVListByNamespaceRequestHeader.class);

        byte[] jsonValue = this.namesrvController.getKvConfigManager().getKVListByNamespace(
            requestHeader.getNamespace());
        if (null != jsonValue) {
            response.setBody(jsonValue);
            response.setCode(ResponseCode.SUCCESS);
            response.setRemark(null);
            return response;
        }

        response.setCode(ResponseCode.QUERY_NOT_FOUND);
        response.setRemark("No config item, Namespace: " + requestHeader.getNamespace());
        return response;
    }

    private RemotingCommand getTopicsByCluster(ChannelHandlerContext ctx,
        RemotingCommand request) throws RemotingCommandException {
        final RemotingCommand response = RemotingCommand.createResponseCommand(null);
        final GetTopicsByClusterRequestHeader requestHeader =
            (GetTopicsByClusterRequestHeader) request.decodeCommandCustomHeader(GetTopicsByClusterRequestHeader.class);

        boolean enableTopicList = namesrvController.getNamesrvConfig().isEnableTopicList();
        if (enableTopicList) {
            TopicList topicsByCluster = this.namesrvController.getRouteInfoManager().getTopicsByCluster(requestHeader.getCluster());
            byte[] body = topicsByCluster.encode();

            response.setBody(body);
            response.setCode(ResponseCode.SUCCESS);
            response.setRemark(null);
        } else {
            response.setCode(ResponseCode.SYSTEM_ERROR);
            response.setRemark("disable");
        }

        return response;
    }

    private RemotingCommand getSystemTopicListFromNs(ChannelHandlerContext ctx,
        RemotingCommand request) {
        final RemotingCommand response = RemotingCommand.createResponseCommand(null);

        TopicList systemTopicList = this.namesrvController.getRouteInfoManager().getSystemTopicList();
        byte[] body = systemTopicList.encode();

        response.setBody(body);
        response.setCode(ResponseCode.SUCCESS);
        response.setRemark(null);
        return response;
    }

    private RemotingCommand getUnitTopicList(ChannelHandlerContext ctx,
        RemotingCommand request) {
        final RemotingCommand response = RemotingCommand.createResponseCommand(null);

        boolean enableTopicList = namesrvController.getNamesrvConfig().isEnableTopicList();

        if (enableTopicList) {
            TopicList unitTopicList = this.namesrvController.getRouteInfoManager().getUnitTopics();
            byte[] body = unitTopicList.encode();
            response.setBody(body);
            response.setCode(ResponseCode.SUCCESS);
            response.setRemark(null);
        } else {
            response.setCode(ResponseCode.SYSTEM_ERROR);
            response.setRemark("disable");
        }

        return response;
    }

    private RemotingCommand getHasUnitSubTopicList(ChannelHandlerContext ctx,
        RemotingCommand request) {
        final RemotingCommand response = RemotingCommand.createResponseCommand(null);

        boolean enableTopicList = namesrvController.getNamesrvConfig().isEnableTopicList();

        if (enableTopicList) {
            TopicList hasUnitSubTopicList = this.namesrvController.getRouteInfoManager().getHasUnitSubTopicList();
            byte[] body = hasUnitSubTopicList.encode();
            response.setBody(body);
            response.setCode(ResponseCode.SUCCESS);
            response.setRemark(null);
        } else {
            response.setCode(ResponseCode.SYSTEM_ERROR);
            response.setRemark("disable");
        }

        return response;
    }

    private RemotingCommand getHasUnitSubUnUnitTopicList(ChannelHandlerContext ctx, RemotingCommand request) {
        final RemotingCommand response = RemotingCommand.createResponseCommand(null);

        boolean enableTopicList = namesrvController.getNamesrvConfig().isEnableTopicList();

        if (enableTopicList) {
            TopicList hasUnitSubUnUnitTopicList = this.namesrvController.getRouteInfoManager().getHasUnitSubUnUnitTopicList();
            byte[] body = hasUnitSubUnUnitTopicList.encode();
            response.setBody(body);
            response.setCode(ResponseCode.SUCCESS);
            response.setRemark(null);
        } else {
            response.setCode(ResponseCode.SYSTEM_ERROR);
            response.setRemark("disable");
        }

        return response;
    }

    private RemotingCommand updateConfig(ChannelHandlerContext ctx, RemotingCommand request) {
        if (ctx != null) {
            log.info("updateConfig called by {}", RemotingHelper.parseChannelRemoteAddr(ctx.channel()));
        }

        final RemotingCommand response = RemotingCommand.createResponseCommand(null);

        byte[] body = request.getBody();
        if (body != null) {
            String bodyStr;
            try {
                bodyStr = new String(body, MixAll.DEFAULT_CHARSET);
            } catch (UnsupportedEncodingException e) {
                log.error("updateConfig byte array to string error: ", e);
                response.setCode(ResponseCode.SYSTEM_ERROR);
                response.setRemark("UnsupportedEncodingException " + e);
                return response;
            }

            Properties properties = MixAll.string2Properties(bodyStr);
            if (properties == null) {
                log.error("updateConfig MixAll.string2Properties error {}", bodyStr);
                response.setCode(ResponseCode.SYSTEM_ERROR);
                response.setRemark("string2Properties error");
                return response;
            }

            this.namesrvController.getConfiguration().update(properties);
        }

        response.setCode(ResponseCode.SUCCESS);
        response.setRemark(null);
        return response;
    }

    private RemotingCommand getConfig(ChannelHandlerContext ctx, RemotingCommand request) {
        final RemotingCommand response = RemotingCommand.createResponseCommand(null);

        String content = this.namesrvController.getConfiguration().getAllConfigsFormatString();
        if (content != null && content.length() > 0) {
            try {
                response.setBody(content.getBytes(MixAll.DEFAULT_CHARSET));
            } catch (UnsupportedEncodingException e) {
                log.error("getConfig error, ", e);
                response.setCode(ResponseCode.SYSTEM_ERROR);
                response.setRemark("UnsupportedEncodingException " + e);
                return response;
            }
        }

        response.setCode(ResponseCode.SUCCESS);
        response.setRemark(null);
        return response;
    }

    private RemotingCommand getClientConfigs(ChannelHandlerContext ctx, RemotingCommand request) {
        final RemotingCommand response = RemotingCommand.createResponseCommand(null);
        final GetRemoteClientConfigBody body = GetRemoteClientConfigBody.decode(request.getBody(), GetRemoteClientConfigBody.class);

        String content = this.namesrvController.getConfiguration().getClientConfigsFormatString(body.getKeys());
        if (content != null && content.length() > 0) {
            try {
                response.setBody(content.getBytes(MixAll.DEFAULT_CHARSET));
            } catch (UnsupportedEncodingException e) {
                log.error("getConfig error, ", e);
                response.setCode(ResponseCode.SYSTEM_ERROR);
                response.setRemark("UnsupportedEncodingException " + e);
                return response;
            }
        }

        response.setCode(ResponseCode.SUCCESS);
        response.setRemark(null);
        return response;
    }

}<|MERGE_RESOLUTION|>--- conflicted
+++ resolved
@@ -16,7 +16,6 @@
  */
 package org.apache.rocketmq.namesrv.processor;
 
-import com.alibaba.fastjson.serializer.SerializerFeature;
 import io.netty.channel.ChannelHandlerContext;
 import java.io.UnsupportedEncodingException;
 import java.util.Properties;
@@ -65,11 +64,7 @@
 import org.apache.rocketmq.remoting.exception.RemotingCommandException;
 import org.apache.rocketmq.remoting.netty.NettyRequestProcessor;
 import org.apache.rocketmq.remoting.protocol.RemotingCommand;
-<<<<<<< HEAD
-import org.apache.rocketmq.remoting.protocol.RemotingSerializable;
-=======
 import org.apache.rocketmq.remoting.protocol.RemotingSysResponseCode;
->>>>>>> ef37465e
 
 public class DefaultRequestProcessor implements NettyRequestProcessor {
     private static InternalLogger log = InternalLoggerFactory.getLogger(LoggerName.NAMESRV_LOGGER_NAME);
@@ -369,38 +364,8 @@
 
         this.namesrvController.getRouteInfoManager().updateBrokerInfoUpdateTimestamp(requestHeader.getClusterName(), requestHeader.getBrokerAddr());
 
-<<<<<<< HEAD
-        if (topicRouteData != null) {
-            if (this.namesrvController.getNamesrvConfig().isOrderMessageEnable()) {
-                String orderTopicConf =
-                    this.namesrvController.getKvConfigManager().getKVConfig(NamesrvUtil.NAMESPACE_ORDER_TOPIC_CONFIG,
-                        requestHeader.getTopic());
-                topicRouteData.setOrderTopicConf(orderTopicConf);
-            }
-
-            byte[] content;
-            Boolean standardJsonOnly = requestHeader.getAcceptStandardJsonOnly();
-            if (request.getVersion() >= Version.V4_9_4.ordinal() || (null != standardJsonOnly && standardJsonOnly)) {
-                content = topicRouteData.encode(SerializerFeature.BrowserCompatible,
-                    SerializerFeature.QuoteFieldNames, SerializerFeature.SkipTransientField,
-                    SerializerFeature.MapSortField);
-            } else {
-                content = RemotingSerializable.encode(topicRouteData);
-            }
-
-            response.setBody(content);
-            response.setCode(ResponseCode.SUCCESS);
-            response.setRemark(null);
-            return response;
-        }
-
-        response.setCode(ResponseCode.TOPIC_NOT_EXIST);
-        response.setRemark("No topic route info in name server for the topic: " + requestHeader.getTopic()
-            + FAQUrl.suggestTodo(FAQUrl.APPLY_TOPIC_URL));
-=======
-        response.setCode(ResponseCode.SUCCESS);
-        response.setRemark(null);
->>>>>>> ef37465e
+        response.setCode(ResponseCode.SUCCESS);
+        response.setRemark(null);
         return response;
     }
 
